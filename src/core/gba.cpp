--- conflicted
+++ resolved
@@ -139,6 +139,7 @@
 
     gba.scheduler.reset();
     gba.delta.reset();
+    fat::reset(gba);
     gpio::reset(gba, skip_bios); // this is needed before mem::reset because rw needs resetting
     mem::reset(gba, skip_bios); // this needed to be before arm::reset because memtables
     ppu::reset(gba, skip_bios);
@@ -363,20 +364,6 @@
     {
         reset_gba(*this);
     }
-<<<<<<< HEAD
-
-    bool skip_bios = true;
-
-    this->scheduler.reset();
-    this->delta.reset();
-    fat::reset(*this);
-    mem::reset(*this, skip_bios); // this needed to be before arm::reset because memtables
-    ppu::reset(*this, skip_bios);
-    apu::reset(*this, skip_bios);
-    gpio::reset(*this, skip_bios);
-    arm7tdmi::reset(*this, skip_bios);
-=======
->>>>>>> 975703dd
 }
 
 auto Gba::loadrom(std::span<const u8> new_rom) -> bool

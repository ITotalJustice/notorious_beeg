--- conflicted
+++ resolved
@@ -7,6 +7,7 @@
 #include "backup/backup.hpp"
 #include "backup/eeprom.hpp"
 #include "backup/flash.hpp"
+#include "fat/fat.hpp"
 #include "gameboy/gb.hpp"
 #include "key.hpp"
 #include "mem.hpp"
@@ -139,11 +140,13 @@
 
     gba.scheduler.reset();
     gba.delta.reset();
-<<<<<<< HEAD
+    // disable waitloop detecting if a fat device is enabled
+    // as its possible the code executing is not the rom but
+    // code mapped to the rom region, ie, ezflash.
+    // this is too expensive to check for this in waitloop detection
+    // so its safer to just disable it.
+    gba.waitloop.reset(gba, gba.fat_device.type != fat::Type::NONE);
     fat::reset(gba);
-=======
-    gba.waitloop.reset(gba, true);
->>>>>>> d809e9ae
     gpio::reset(gba, skip_bios); // this is needed before mem::reset because rw needs resetting
     mem::reset(gba, skip_bios); // this needed to be before arm::reset because memtables
     ppu::reset(gba, skip_bios);
@@ -547,7 +550,6 @@
     this->timer[3] = state.timer[3];
     this->backup = state.backup;
     this->gpio = state.gpio;
-    this->fat_device = state.fat_device;
 
     if (is_gb())
     {
@@ -582,7 +584,6 @@
     state.timer[3] = this->timer[3];
     state.backup = this->backup;
     state.gpio = this->gpio;
-    state.fat_device = this->fat_device;
 
     if (is_gb())
     {

cmake_minimum_required(VERSION 3.20.0)


# compiler basically inlines everything
<<<<<<< HEAD
set(SINGLE_FILE ON)
# enable sanitizers
set(GBA_DEV OFF)

set(EXECUTER_TABLE 0)
set(EXECUTER_SWITCH 1)
set(EXECUTER_GOTO 2)

set(EXECUTER ${EXECUTER_TABLE})

=======
option(SINGLE_FILE "compile everything as a single file" OFF)
# enable sanitizers
option(GBA_DEV "enable sanitizers" OFF)
>>>>>>> 11279da4

if (SINGLE_FILE)
    add_library(GBA single.cpp)
else ()
    add_library(GBA
        gba.cpp
        ppu/ppu.cpp
        ppu/render.cpp
        mem.cpp
        dma.cpp
        timer.cpp
        apu/apu.cpp
        bios.cpp
        bios_hle.cpp
        scheduler.cpp
        gpio.cpp
        rtc.cpp

        backup/backup.cpp
        backup/eeprom.cpp
        backup/flash.cpp
        backup/sram.cpp

        arm7tdmi/arm7tdmi.cpp
    )

    if (${EXECUTER} EQUAL ${EXECUTER_TABLE})
        target_sources(GBA PRIVATE arm7tdmi/arm/arm_table.cpp)
        target_sources(GBA PRIVATE arm7tdmi/thumb/thumb_table.cpp)
    elseif(${EXECUTER} EQUAL ${EXECUTER_SWITCH})
        target_sources(GBA PRIVATE arm7tdmi/arm/arm_switch.cpp)
        target_sources(GBA PRIVATE arm7tdmi/thumb/thumb_switch.cpp)
    elseif(${EXECUTER} EQUAL ${EXECUTER_GOTO})
        target_sources(GBA PRIVATE arm7tdmi/arm/arm_goto.cpp)
        target_sources(GBA PRIVATE arm7tdmi/thumb/thumb_goto.cpp)
    endif()
endif()

target_include_directories(GBA PUBLIC ${CMAKE_CURRENT_SOURCE_DIR})


target_add_common_cflags(GBA PRIVATE)

# enable sanitizer_flags
if (GBA_DEV)
    list(APPEND sanitizer_flags
        # -fsanitize=address
        # -fsanitize=leak

        -fsanitize=undefined
        # i think all of these below are included in undefined
        -fsanitize=shift
        -fsanitize=shift-exponent
        -fsanitize=shift-base
        -fsanitize=integer-divide-by-zero
        -fsanitize=signed-integer-overflow
        -fsanitize=alignment
        -fsanitize=bool
        -fsanitize=enum
        -fsanitize=vptr
        -fsanitize=pointer-overflow

        # -fsanitize=thread
        -fstack-protector-all
    )

    target_add_compiler_flags(GBA sanitizer_flags PUBLIC)
    target_add_linker_flags(GBA sanitizer_flags PUBLIC)
endif()

target_compile_definitions(GBA PRIVATE
    GBA_DEBUG=$<BOOL:${GBA_DEBUG}>
    SINGLE_FILE=$<BOOL:${SINGLE_FILE}>
<<<<<<< HEAD
    ENABLE_SCHEDULER=$<BOOL:${ENABLE_SCHEDULER}>
    EXECUTER=${EXECUTER}
    EXECUTER_TABLE=${EXECUTER_TABLE}
    EXECUTER_SWITCH=${EXECUTER_SWITCH}
    EXECUTER_GOTO=${EXECUTER_GOTO}
=======
>>>>>>> 11279da4
)

set_target_properties(GBA PROPERTIES CXX_STANDARD 23)<|MERGE_RESOLUTION|>--- conflicted
+++ resolved
@@ -2,22 +2,17 @@
 
 
 # compiler basically inlines everything
-<<<<<<< HEAD
-set(SINGLE_FILE ON)
-# enable sanitizers
-set(GBA_DEV OFF)
-
-set(EXECUTER_TABLE 0)
-set(EXECUTER_SWITCH 1)
-set(EXECUTER_GOTO 2)
-
-set(EXECUTER ${EXECUTER_TABLE})
-
-=======
 option(SINGLE_FILE "compile everything as a single file" OFF)
 # enable sanitizers
 option(GBA_DEV "enable sanitizers" OFF)
->>>>>>> 11279da4
+
+set(INTERPRETER_TABLE 0)
+set(INTERPRETER_SWITCH 1)
+set(INTERPRETER_GOTO 2)
+
+if (NOT DEFINED INTERPRETER)
+    set(INTERPRETER ${INTERPRETER_TABLE})
+endif()
 
 if (SINGLE_FILE)
     add_library(GBA single.cpp)
@@ -42,15 +37,17 @@
         backup/sram.cpp
 
         arm7tdmi/arm7tdmi.cpp
+        arm7tdmi/arm/arm.cpp
+        arm7tdmi/thumb/thumb.cpp
     )
 
-    if (${EXECUTER} EQUAL ${EXECUTER_TABLE})
+    if (${INTERPRETER} EQUAL ${INTERPRETER_TABLE})
         target_sources(GBA PRIVATE arm7tdmi/arm/arm_table.cpp)
         target_sources(GBA PRIVATE arm7tdmi/thumb/thumb_table.cpp)
-    elseif(${EXECUTER} EQUAL ${EXECUTER_SWITCH})
+    elseif(${INTERPRETER} EQUAL ${INTERPRETER_SWITCH})
         target_sources(GBA PRIVATE arm7tdmi/arm/arm_switch.cpp)
         target_sources(GBA PRIVATE arm7tdmi/thumb/thumb_switch.cpp)
-    elseif(${EXECUTER} EQUAL ${EXECUTER_GOTO})
+    elseif(${INTERPRETER} EQUAL ${INTERPRETER_GOTO})
         target_sources(GBA PRIVATE arm7tdmi/arm/arm_goto.cpp)
         target_sources(GBA PRIVATE arm7tdmi/thumb/thumb_goto.cpp)
     endif()
@@ -91,14 +88,11 @@
 target_compile_definitions(GBA PRIVATE
     GBA_DEBUG=$<BOOL:${GBA_DEBUG}>
     SINGLE_FILE=$<BOOL:${SINGLE_FILE}>
-<<<<<<< HEAD
     ENABLE_SCHEDULER=$<BOOL:${ENABLE_SCHEDULER}>
-    EXECUTER=${EXECUTER}
-    EXECUTER_TABLE=${EXECUTER_TABLE}
-    EXECUTER_SWITCH=${EXECUTER_SWITCH}
-    EXECUTER_GOTO=${EXECUTER_GOTO}
-=======
->>>>>>> 11279da4
+    INTERPRETER=${INTERPRETER}
+    INTERPRETER_TABLE=${INTERPRETER_TABLE}
+    INTERPRETER_SWITCH=${INTERPRETER_SWITCH}
+    INTERPRETER_GOTO=${INTERPRETER_GOTO}
 )
 
 set_target_properties(GBA PROPERTIES CXX_STANDARD 23)
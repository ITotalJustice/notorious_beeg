--- conflicted
+++ resolved
@@ -158,11 +158,8 @@
 using VblankCallback = void(*)(void* user);
 using HblankCallback = void(*)(void* user, u16 line);
 using ColourCallback = u32(*)(void* user, Colour colour);
-<<<<<<< HEAD
 using FatFlushCallback = void(*)(void* user, u64 offset, u64 size);
-=======
 using LogCallback = void(*)(void* user, u8 type, u8 level, const char* str);
->>>>>>> f3eed820
 
 struct Gba
 {
@@ -170,7 +167,6 @@
     mem::ReadArray rmap[16];
     mem::WriteArray wmap[16];
 
-<<<<<<< HEAD
     mem::ReadFunction<u8> rfuncmap_8[16];
     mem::ReadFunction<u16> rfuncmap_16[16];
     mem::ReadFunction<u32> rfuncmap_32[16];
@@ -178,11 +174,10 @@
     mem::WriteFunction<u8> wfuncmap_8[16];
     mem::WriteFunction<u16> wfuncmap_16[16];
     mem::WriteFunction<u32> wfuncmap_32[16];
-=======
+
     u8 timing_table_16[2][0x10];
     u8 timing_table_32[2][0x10];
     u8 last_region;
->>>>>>> f3eed820
 
     scheduler::Scheduler scheduler;
     scheduler::DeltaManager delta;
@@ -232,11 +227,8 @@
     void set_vblank_callback(VblankCallback cb) { this->vblank_callback = cb; }
     void set_hblank_callback(HblankCallback cb) { this->hblank_callback = cb; }
     void set_colour_callback(ColourCallback cb) { this->colour_callback = cb; }
-<<<<<<< HEAD
     void set_fat_flush_callback(FatFlushCallback cb) { this->fat_flush_callback = cb; }
-=======
     void set_log_callback(LogCallback cb) { this->log_callback = cb; }
->>>>>>> f3eed820
 
     // set the pixels that the game will render to
     // IMPORTANT: if pixels == NULL, then no rendering will happen!
@@ -286,11 +278,8 @@
     VblankCallback vblank_callback{};
     HblankCallback hblank_callback{};
     ColourCallback colour_callback{};
-<<<<<<< HEAD
     FatFlushCallback fat_flush_callback{};
-=======
     LogCallback log_callback{};
->>>>>>> f3eed820
 };
 
 struct State

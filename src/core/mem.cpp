--- conflicted
+++ resolved
@@ -82,10 +82,6 @@
 template<typename T>
 inline auto openbus(Gba& gba, const u32 addr) -> T
 {
-<<<<<<< HEAD
-    // std::printf("empty read: 0x%08X\n", addr);
-    return 0x0;
-=======
     // std::printf("openbus read: 0x%08X v1: 0x%08X v2: 0x%08X\n", addr, gba.cpu.pipeline[0], gba.cpu.pipeline[1]);
 
     if (addr <= 0x00003FFF)
@@ -111,7 +107,6 @@
     }
 
     std::unreachable();
->>>>>>> 11279da4
 }
 
 template<typename T>

--- conflicted
+++ resolved
@@ -48,12 +48,7 @@
     -Wall
     -Wextra
     -Wfatal-errors
-<<<<<<< HEAD
-    -Wno-pedantic
-=======
-
     -Wpedantic
->>>>>>> 11279da4
     -Wshadow
     -Wdouble-promotion
     -Wformat=2

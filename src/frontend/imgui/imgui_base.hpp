// Copyright 2022 TotalJustice.
// SPDX-License-Identifier: GPL-3.0-only
#pragma once

#include <frontend_base.hpp>
<<<<<<< HEAD
#include <vector>
=======
#include "imgui_log.hpp"
>>>>>>> f3eed820

enum class TextureID
{
    emu,
    layer0,
    layer1,
    layer2,
    layer3,
};

struct Rect
{
    int x, y, w, h;
};

struct ImguiBase : frontend::Base
{
    ImguiBase(int argc, char** argv);
    ~ImguiBase() override;

    virtual auto poll_events() -> void = 0;
    virtual auto render_begin() -> void = 0;
    virtual auto render_end() -> void = 0;

    virtual auto get_texture(TextureID id) -> void* = 0;
    virtual auto update_texture(TextureID id, std::uint16_t pixels[160][240]) -> void = 0;

    virtual auto get_window_size() -> std::pair<int, int> = 0;
    virtual auto set_window_size(std::pair<int, int> new_size) -> void = 0;

    virtual auto is_fullscreen() -> bool = 0;
    virtual auto toggle_fullscreen() -> void = 0;

    virtual auto open_url(const char* url) -> void = 0;

    auto set_button(gba::Button button, bool down) -> void override;

protected:
    auto run_render() -> void;

    auto resize_to_menubar() -> void;
    auto resize_emu_screen() -> void;

    auto emu_update_texture() -> void;
    auto emu_render() -> void;

    auto menubar_tab_file() -> void;
    auto menubar_tab_emulation() -> void;
    auto menubar_tab_options() -> void;
    auto menubar_tab_tools() -> void;
    auto menubar_tab_view() -> void;
    auto menubar_tab_help() -> void;
    auto menubar() -> void;

    // debug
    auto im_debug_window() -> void;
    auto render_layers() -> void;
    auto toggle_master_layer_enable() -> void;
    void log_window();
    void sio_window();

public:
    #if DEBUGGER == 0
        static constexpr inline bool debug_mode{false};
    #else
        static constexpr inline bool debug_mode{true};
    #endif
public:
    std::uint16_t pixels[160][240];

    Rect emu_rect{};
    int emu_scale{scale};

    int menubar_height{0};
    bool should_resize{true};

    bool show_debug_window{false};
    bool show_demo_window{false};
    bool show_menubar{true};

    bool show_log_window{false};
    bool show_sio_window{false};

    bool inside_emu_window{true};
    bool layer_enable_master{false};

    std::vector<std::uint8_t> fat_sd_card;

    struct Layer
    {
        Layer(TextureID i) : id{i} {}

        const TextureID id;
        uint16_t pixels[160][240];
        uint8_t priority;
        bool enabled;
    };

    Layer layers[4]{ {TextureID::layer0}, {TextureID::layer1}, {TextureID::layer2}, {TextureID::layer3} };

    bool viewer_io{false};

    bool show_grid{false};

    ExampleAppLog logger{};
};<|MERGE_RESOLUTION|>--- conflicted
+++ resolved
@@ -3,11 +3,7 @@
 #pragma once
 
 #include <frontend_base.hpp>
-<<<<<<< HEAD
-#include <vector>
-=======
 #include "imgui_log.hpp"
->>>>>>> f3eed820
 
 enum class TextureID
 {

// Copyright 2022 TotalJustice.
// SPDX-License-Identifier: GPL-3.0-only

#include "imgui_base.hpp"
#include "debugger_io.hpp"
#include "log.hpp"
#include "mem.hpp"
#include "sio.hpp"

#include <cassert>
#include <cstdint>
#include <cstdio>
#include <fstream>
#include <trim_font.hpp>
#include <imgui.h>
#include <imgui_memory_editor.h>

namespace {

// todo: allow user to set custom path once filebrowser
// support is properly added either via native fs or
// imgui filebrowser.
constexpr auto FAT32_PATH = "sd.raw";

// note that this function is slow, should only ever be used for
// debugging gfx, never used in release builds.
auto draw_grid(int size, int count, float thicc, int x, int y)
{
    if (count == 0)
    {
        return;
    }

    for (int i = 1, j = size / count; i < count; i++)
    {
        ImGui::GetWindowDrawList()->AddLine(ImVec2(x + (j * i), y), ImVec2(x + (j * i), y + size), IM_COL32(40, 40, 40, 255), thicc);
        ImGui::GetWindowDrawList()->AddLine(ImVec2(x, y + (j * i)), ImVec2(x + size, y + (j * i)), IM_COL32(40, 40, 40, 255), thicc);
    }
}

auto on_hblank_callback(void* user, std::uint16_t line) -> void
{
    if (!user) { return; }

    // this is UB because the actual ptr is whatever inherts the base
    auto app = static_cast<ImguiBase*>(user);

    if constexpr (!ImguiBase::debug_mode)
    {
        return;
    }

    if (line >= 160)
    {
        return;
    }

    for (auto i = 0; i < 4; i++)
    {
        if (app->layers[i].enabled)
        {
            app->layers[i].priority = app->gameboy_advance.render_mode(app->layers[i].pixels[line], 0, i);
        }
    }
}

<<<<<<< HEAD
void on_fat_flush_callback(void* user, std::uint64_t offset, std::uint64_t size)
{
    // this is UB because the actual ptr is whatever inherts the base
    auto app = static_cast<ImguiBase*>(user);
    assert(offset + size < app->fat_sd_card.size());

    std::fstream fs{FAT32_PATH, std::ios_base::in | std::ios_base::out | std::ios_base::ate | std::ios_base::binary};

    if (fs.good())
    {
        fs.seekg(offset);
        fs.write(reinterpret_cast<const char*>(app->fat_sd_card.data() + offset), size);
        assert(fs.good());
    }

    assert(fs.good());
=======
void on_log_callback(void* user, std::uint8_t type, std::uint8_t level, const char* str)
{
    if (!user) { return; }

    // this is UB because the actual ptr is whatever inherts the base
    auto app = static_cast<ImguiBase*>(user);

    const auto type_str = gba::log::get_type_str();
    const auto level_str = gba::log::get_level_str();
    app->logger.AddLog("[%s] [%s] %s", level_str[level], type_str[type], str);
>>>>>>> f3eed820
}

template<int num, typename T>
auto mem_viewer_entry(const char* name, std::span<T> data) -> void
{
    if (ImGui::BeginTabItem(name))
    {
        static MemoryEditor editor;
        editor.DrawContents(data.data(), data.size_bytes());
        ImGui::EndTabItem();
    }
}

} // namespace

ImguiBase::ImguiBase(int argc, char** argv) : frontend::Base{argc, argv}
{
    scale = 4;

    IMGUI_CHECKVERSION();
    ImGui::CreateContext();
    ImGuiIO& io = ImGui::GetIO();
    io.ConfigFlags |= ImGuiConfigFlags_NavEnableKeyboard;     // Enable Keyboard Controls
    io.ConfigFlags |= ImGuiConfigFlags_NavEnableGamepad;      // Enable Gamepad Controls

    // Setup Dear ImGui style
    ImGui::StyleColorsDark();
    //ImGui::StyleColorsClassic();

    io.Fonts->AddFontFromMemoryCompressedTTF(trim_font_compressed_data, trim_font_compressed_size, 20);

    gameboy_advance.set_hblank_callback(on_hblank_callback);
<<<<<<< HEAD
    gameboy_advance.set_fat_flush_callback(on_fat_flush_callback);
=======
    gameboy_advance.set_log_callback(on_log_callback);
>>>>>>> f3eed820
    gameboy_advance.set_pixels(pixels, 240, 16);

    // gameboy_advance.log_level |= gba::log::LevelFlag::FLAG_INFO;
    // gameboy_advance.log_type |= gba::log::TypeFlag::FLAG_SIO;
    // gameboy_advance.log_type |= gba::log::TypeFlag::FLAG_GAME;
    // gameboy_advance.log_type |= gba::log::TypeFlag::FLAG_TIMER0;
}

ImguiBase::~ImguiBase()
{
    // the file is flushed on sector write
    #if 0
    if (!fat_sd_card.empty())
    {
        dumpfile(FAT32_PATH, fat_sd_card);
    }
    #endif

    ImGui::DestroyContext();
}

auto ImguiBase::set_button(gba::Button button, bool down) -> void
{
    // only handle emu inputs if thats the current window
    if (inside_emu_window)
    {
        Base::set_button(button, down);
    }
}

auto ImguiBase::run_render() -> void
{
    // Start the Dear ImGui frame
    render_begin();
    ImGui::NewFrame();

    // 1. Show the big demo window (Most of the sample code is in ImGui::ShowDemoWindow()! You can browse its code to learn more about Dear ImGui!).
    if constexpr(ImguiBase::debug_mode)
    {
        if (show_demo_window)
        {
            ImGui::ShowDemoWindow(&show_demo_window);
        }

        if (viewer_io)
        {
            if (gameboy_advance.is_gb())
            {
                debugger::io::render_gb(gameboy_advance, &viewer_io);
            }
            else
            {
                debugger::io::render_gba(gameboy_advance, &viewer_io);
            }
        }
    }

    emu_update_texture();
    emu_render();

    menubar(); // this should be child to emu screen
    im_debug_window();
    render_layers();
    log_window();
    sio_window();

    resize_to_menubar();

    // Rendering (REMEMBER TO RENDER IMGUI STUFF [BEFORE] THIS LINE)
    ImGui::Render();
    render_end();
}

auto ImguiBase::resize_to_menubar() -> void
{
    if (!should_resize)
    {
        return;
    }

    should_resize = false;

    const auto [w, h] = get_window_size();
    set_window_size({w, h + menubar_height});

    resize_emu_screen();
}

auto ImguiBase::resize_emu_screen() -> void
{
    const auto [w, h] = get_window_size();

    // update rect
    emu_rect.x = 0;
    emu_rect.y = menubar_height;
    emu_rect.w = w;
    emu_rect.h = h-menubar_height;
}

auto ImguiBase::emu_update_texture() -> void
{
    if (!emu_run)
    {
        return;
    }

    update_texture(TextureID::emu, pixels);
}

auto ImguiBase::emu_render() -> void
{
    const auto flags = ImGuiWindowFlags_NoDecoration | ImGuiWindowFlags_NoMove | ImGuiWindowFlags_NoNav | ImGuiWindowFlags_NoBringToFrontOnFocus;
    ImGui::SetNextWindowPos(ImVec2(0, emu_rect.y));
    ImGui::SetNextWindowSize(ImVec2(emu_rect.w, emu_rect.h));
    ImGui::SetNextWindowSizeConstraints({0, 0}, ImVec2(emu_rect.w, emu_rect.h));

    ImGui::PushStyleVar(ImGuiStyleVar_WindowRounding, 0.0F);
    ImGui::PushStyleVar(ImGuiStyleVar_WindowBorderSize, 0.0F);
    ImGui::PushStyleVar(ImGuiStyleVar_WindowPadding, ImVec2(0,0));
    ImGui::PushStyleVar(ImGuiStyleVar_FramePadding, ImVec2(0,0));
    ImGui::PushStyleVar(ImGuiStyleVar_FrameRounding, 0.0F);
    ImGui::PushStyleVar(ImGuiStyleVar_FrameBorderSize, 0.0F);
    ImGui::PushStyleVar(ImGuiStyleVar_ItemSpacing, ImVec2(0,0));
    ImGui::PushStyleVar(ImGuiStyleVar_ItemInnerSpacing, ImVec2(0,0));
    ImGui::PushStyleVar(ImGuiStyleVar_IndentSpacing, 0.0F);
    ImGui::PushStyleVar(ImGuiStyleVar_CellPadding, ImVec2(0,0));
    ImGui::PushStyleVar(ImGuiStyleVar_TabRounding, 0.0F);

    ImGui::Begin("emu window", nullptr, flags);
    {
        inside_emu_window = ImGui::IsWindowFocused();

        ImVec2 p = ImGui::GetCursorScreenPos();
        ImGui::Image(get_texture(TextureID::emu), ImVec2(emu_rect.w, emu_rect.h));

        if (show_grid)
        {
            // 240/8 = 30
            draw_grid(emu_rect.w, 30, 1.0F, p.x, p.y);
        }
    }
    ImGui::End();

    ImGui::PopStyleVar(11);
}

auto ImguiBase::menubar_tab_file() -> void
{
    if (ImGui::MenuItem("Open", "Ctrl+O"))
    {
        if (auto path = filepicker(); !path.empty())
        {
            loadrom(path);
        }
    }
    if (ImGui::BeginMenu("Open Recent"))
    {
        ImGui::MenuItem("example_game1.gba");
        ImGui::MenuItem("example_game2.gba");
        ImGui::MenuItem("example_game3.gba");
        if (ImGui::BeginMenu("More.."))
        {
            ImGui::MenuItem("MORE");
            ImGui::EndMenu();
        }
        ImGui::EndMenu();
    }

    ImGui::Separator();

    if (ImGui::MenuItem("Save State", "Ctrl+S", false, has_rom))
    {
        savestate(rom_path);
    }
    if (ImGui::MenuItem("Load State", "Ctrl+L", false, has_rom))
    {
        loadstate(rom_path);
    }

    ImGui::Separator();

    if (ImGui::BeginMenu("Save State Slot", has_rom))
    {
        for (int i = 0; i <= 8; i++)
        {
            char label[10];
            std::sprintf(label, "Slot %d", i);
            if (ImGui::MenuItem(label, nullptr, state_slot == i)) { state_slot = i; }
        }
        ImGui::EndMenu();
    }

    ImGui::Separator();

    if (ImGui::MenuItem("Quit", "Alt+F4")) { running = false; }
}

auto ImguiBase::menubar_tab_emulation() -> void
{
    assert(has_rom);

    ImGui::MenuItem("Play", "Ctrl+P", &emu_run);
    if (ImGui::MenuItem("Stop"))
    {
        closerom();
    }
    if (ImGui::MenuItem("Reset"))
    {
        gameboy_advance.reset();
    }
    ImGui::Separator();

    if (ImGui::MenuItem("Rewind Enabled", nullptr, &enabled_rewind))
    {
        // if (enabled_rewind)
        // {
        //     constexpr auto rewind_time = 60*60*10; // 10mins
        //     rewind_init(&rw, compressor_zlib, compressor_zlib_size, rewind_time);
        // }
        // else
        // {
        //     rewind_close(&rw);
        //     emu_rewind = false;
        // }
    }
    if (ImGui::MenuItem("Rewind", "Ctrl+R", &emu_rewind, enabled_rewind)) {}
    ImGui::Separator();

    if (ImGui::BeginMenu("FatDevice"))
    {
        static const char* items[] = { "NONE", "MPCF", "M3CF", "SCCF", };

        for (auto i = 0; i < 4; i++)
        {
            const auto type = static_cast<gba::fat::Type>(i);

            if (ImGui::MenuItem(items[i], nullptr, type == gameboy_advance.fat_device.type))
            {
                gameboy_advance.fat_device.type = type;

                // create new sd card if one is not found
                if (type != gba::fat::Type::NONE && fat_sd_card.empty())
                {
                    fat_sd_card = loadfile(FAT32_PATH);

                    if (fat_sd_card.empty())
                    {
                        fat_sd_card.resize(512ULL * 1024ULL * 1024ULL);
                        gameboy_advance.create_fat32_image(fat_sd_card);
                        gameboy_advance.set_fat32_data(fat_sd_card);
                        // do initial flush of sd card
                        dumpfile(FAT32_PATH, fat_sd_card);
                    }
                    else
                    {
                        gameboy_advance.set_fat32_data(fat_sd_card);
                    }
                }
            }
        }
        ImGui::EndMenu();
    }
}

auto ImguiBase::menubar_tab_options() -> void
{
    if (ImGui::MenuItem("Configure...")) {}
    ImGui::Separator();

    if (ImGui::MenuItem("Graphics Settings")) {}
    if (ImGui::MenuItem("Audio Settings")) {}
    if (ImGui::MenuItem("Controller Settings")) {}
    if (ImGui::MenuItem("Hotkey Settings")) {}
}

auto ImguiBase::menubar_tab_tools() -> void
{
    ImGui::MenuItem("todo...");
    ImGui::MenuItem("bit crushing", "Ctrl+A", &gameboy_advance.bit_crushing);
}

auto ImguiBase::menubar_tab_view() -> void
{
    if (ImGui::MenuItem("Fullscreen", "Ctrl+F", is_fullscreen()))
    {
        toggle_fullscreen();
    }

    if (ImGui::BeginMenu("Scale"))
    {
        if (ImGui::MenuItem("x1", nullptr, emu_scale == 1)) { emu_scale = 1; }
        if (ImGui::MenuItem("x2", nullptr, emu_scale == 2)) { emu_scale = 2; }
        if (ImGui::MenuItem("x3", nullptr, emu_scale == 3)) { emu_scale = 3; }
        if (ImGui::MenuItem("x4", nullptr, emu_scale == 4)) { emu_scale = 4; }
        ImGui::EndMenu();
    }
    ImGui::Separator();

    ImGui::MenuItem("Show Grid", nullptr, &show_grid, debug_mode);
    ImGui::Separator();
    ImGui::MenuItem("Show Demo Window", nullptr, &show_demo_window, debug_mode);
    ImGui::MenuItem("Show Debug Window", nullptr, &show_debug_window, debug_mode);
    ImGui::MenuItem("Show IO viewer", "Ctrl+Shift+I", &viewer_io, debug_mode);
    ImGui::Separator();

    if (ImGui::MenuItem("Enable Layers", "Ctrl+Shift+L", &layer_enable_master, debug_mode))
    {
        toggle_master_layer_enable();
    }

    if (ImGui::BeginMenu("Show Layer", debug_mode))
    {
        ImGui::MenuItem("Layer 0", nullptr, &layers[0].enabled);
        ImGui::MenuItem("Layer 1", nullptr, &layers[1].enabled);
        ImGui::MenuItem("Layer 2", nullptr, &layers[2].enabled);
        ImGui::MenuItem("Layer 3", nullptr, &layers[3].enabled);
        ImGui::EndMenu();
    }
    ImGui::Separator();

    ImGui::MenuItem("Show Logger", "Ctrl+Shift+P", &show_log_window);
    ImGui::MenuItem("Show Sio", nullptr, &show_sio_window);
}

auto ImguiBase::menubar_tab_help() -> void
{
    if (ImGui::MenuItem("Info")) {}
    if (ImGui::MenuItem("Open On GitHub"))
    {
        open_url("https://github.com/ITotalJustice/notorious_beeg");
    }
    if (ImGui::MenuItem("Open An Issue"))
    {
        open_url("https://github.com/ITotalJustice/notorious_beeg/issues/new");
    }
}

auto ImguiBase::menubar() -> void
{
    if (!show_menubar)
    {
        return;
    }

    if (ImGui::BeginMainMenuBar())
    {
        menubar_height = ImGui::GetWindowSize().y;

        if (ImGui::BeginMenu("File"))
        {
            menubar_tab_file();
            ImGui::EndMenu();
        }
        if (ImGui::BeginMenu("Emulation", has_rom))
        {
            menubar_tab_emulation();
            ImGui::EndMenu();
        }
        if (ImGui::BeginMenu("Options"))
        {
            menubar_tab_options();
            ImGui::EndMenu();
        }
        if (ImGui::BeginMenu("Tools"))
        {
            menubar_tab_tools();
            ImGui::EndMenu();
        }
        if (ImGui::BeginMenu("View"))
        {
            menubar_tab_view();
            ImGui::EndMenu();
        }
        if (ImGui::BeginMenu("Help"))
        {
            menubar_tab_help();
            ImGui::EndMenu();
        }
        ImGui::EndMainMenuBar();
    }
}

auto ImguiBase::im_debug_window() -> void
{
    if (!show_debug_window)
    {
        return;
    }

    ImGui::Begin("Debug Tab", &show_debug_window);
    {
        if (ImGui::Button("Run")) { emu_run = true; }
        ImGui::SameLine();
        if (ImGui::Button("Stop")) { emu_run = false; }

        ImGui::Text("Opcode 0x%08X", gameboy_advance.cpu.pipeline[0]);
        ImGui::Separator();

        ImGui::Text("PC: 0x%08X", gameboy_advance.cpu.registers[gba::arm7tdmi::PC_INDEX]);
        ImGui::SameLine();
        ImGui::Text("LR: 0x%08X", gameboy_advance.cpu.registers[gba::arm7tdmi::LR_INDEX]);
        ImGui::SameLine();
        ImGui::Text("SP: 0x%08X", gameboy_advance.cpu.registers[gba::arm7tdmi::SP_INDEX]);
        ImGui::Separator();

        ImGui::Separator();
        ImGui::Text("Flags: C:%u N:%u V:%u Z:%u",
            gameboy_advance.cpu.cpsr.C, gameboy_advance.cpu.cpsr.N,
            gameboy_advance.cpu.cpsr.V, gameboy_advance.cpu.cpsr.Z);

        ImGui::Text("Control: I:%u F:%u T:%u M:%u",
            gameboy_advance.cpu.cpsr.I, gameboy_advance.cpu.cpsr.F,
            gameboy_advance.cpu.cpsr.T, gameboy_advance.cpu.cpsr.M);

        ImGui::BeginTabBar("Mem editor");
        {
            mem_viewer_entry<0, std::uint8_t>("256kb ewram", gameboy_advance.mem.ewram);
            mem_viewer_entry<1, std::uint8_t>("32kb iwram", gameboy_advance.mem.iwram);
            mem_viewer_entry<2, std::uint8_t>("1kb pram", gameboy_advance.mem.pram);
            mem_viewer_entry<3, std::uint8_t>("96kb vram", gameboy_advance.mem.vram);
            mem_viewer_entry<4, std::uint8_t>("1kb oam", gameboy_advance.mem.oam);
            mem_viewer_entry<5, std::uint16_t>("1kb io", gameboy_advance.mem.io);
            mem_viewer_entry<6, std::uint8_t>("32mb rom", gameboy_advance.rom);
        }
        ImGui::EndTabBar();
    }
    ImGui::End();
}

auto ImguiBase::render_layers() -> void
{
    if constexpr (!debug_mode)
    {
        return;
    }

    for (auto layer = 0; layer < 4; layer++)
    {
        if (!layers[layer].enabled)
        {
            continue;
        }

        update_texture(layers[layer].id, layers[layer].pixels);

        const auto flags = ImGuiWindowFlags_NoScrollbar | ImGuiWindowFlags_NoNav;
        ImGui::SetNextWindowSize(ImVec2(240, 160));
        ImGui::SetNextWindowSizeConstraints(ImVec2(240, 160), ImVec2(240, 160));

        const auto s = "bg layer: " + std::to_string(layer) + " priority: " + std::to_string(layers[layer].priority);
        ImGui::Begin(s.c_str(), &layers[layer].enabled, flags);
        {
            ImGui::PushStyleVar(ImGuiStyleVar_WindowRounding, 0.0F);
            ImGui::PushStyleVar(ImGuiStyleVar_WindowBorderSize, 0.0F);
            ImGui::PushStyleVar(ImGuiStyleVar_WindowPadding, ImVec2(0,0));
            ImGui::PushStyleVar(ImGuiStyleVar_FramePadding, ImVec2(0,0));
            ImGui::PushStyleVar(ImGuiStyleVar_FrameRounding, 0.0F);

            ImGui::SetCursorPos({0, 0});

            ImVec2 p = ImGui::GetCursorScreenPos();
            ImGui::Image(get_texture(layers[layer].id), ImVec2(240, 160));
            ImGui::PopStyleVar(5);

            if (show_grid)
            {
                // 240/8 = 30
                draw_grid(240, 30, 1.0F, p.x, p.y);
            }
        }
        ImGui::End();
    }
}

auto ImguiBase::toggle_master_layer_enable() -> void
{
    layer_enable_master ^= 1;
    for (auto& layer : layers)
    {
        layer.enabled = layer_enable_master;
    }
}

void ImguiBase::log_window()
{
    if (show_log_window)
    {
        ImGui::SetNextWindowSize(ImVec2(700, 400), ImGuiCond_FirstUseEver);
        logger.Draw("Logger", &gameboy_advance.log_type, &gameboy_advance.log_level, &show_log_window);
    }
}

static void sio_normal_window(gba::Gba& gba)
{
    debugger::io::io_title_16(gba::mem::IO_SIOCNT, REG_SIOCNT);

    static const char* shift_clock_list[] = { "External", "Internal" };
    static const char* internal_shift_clock_list[] = { "256KHz", "2MHz" };
    static const char* si_state_list[] = { "Low", "High/None" };
    static const char* so_state_list[] = { "Low", "High" };
    static const char* start_bit_list[] = { "Inactive/Ready", "Start/Active" };
    static const char* transfer_length_list[] = { "8bit", "32bit" };

    debugger::io::io_list<0, 0>(REG_SIOCNT, "Shift Clock", shift_clock_list);
    debugger::io::io_list<1, 1>(REG_SIOCNT, "Internal Clock Shift", internal_shift_clock_list);
    debugger::io::io_list<2, 2>(REG_SIOCNT, "SI State (opponents SO)", si_state_list);
    debugger::io::io_list<3, 3>(REG_SIOCNT, "SO during inacticity", so_state_list);
    debugger::io::io_list<7, 7>(REG_SIOCNT, "Start Bit", start_bit_list);
    debugger::io::io_list<12, 12>(REG_SIOCNT, "Transfer Length", transfer_length_list);
    debugger::io::io_button<14>(REG_SIOCNT, "IRQ Enable");
}

void ImguiBase::sio_window()
{
    if (!show_sio_window)
    {
        return;
    }

    if (ImGui::Begin("sio", &show_sio_window))
    {
        const auto mode = gba::sio::get_mode(gameboy_advance);
        ImGui::Text("[%s]", gba::sio::get_mode_str(mode));
        ImGui::Separator();

        switch (mode)
        {
            case gba::sio::Mode::Normal_8bit:
            case gba::sio::Mode::Normal_32bit:
                sio_normal_window(gameboy_advance);
                break;

            case gba::sio::Mode::MultiPlayer:
                ImGui::Text("Unimplemented");
                break;

            case gba::sio::Mode::UART:
                ImGui::Text("Unimplemented");
                break;

            case gba::sio::Mode::JOY_BUS:
                ImGui::Text("Unimplemented");
                break;

            case gba::sio::Mode::General:
                ImGui::Text("Unimplemented");
                break;
        }
    }
    ImGui::End();
}<|MERGE_RESOLUTION|>--- conflicted
+++ resolved
@@ -64,7 +64,6 @@
     }
 }
 
-<<<<<<< HEAD
 void on_fat_flush_callback(void* user, std::uint64_t offset, std::uint64_t size)
 {
     // this is UB because the actual ptr is whatever inherts the base
@@ -81,7 +80,8 @@
     }
 
     assert(fs.good());
-=======
+}
+
 void on_log_callback(void* user, std::uint8_t type, std::uint8_t level, const char* str)
 {
     if (!user) { return; }
@@ -92,7 +92,6 @@
     const auto type_str = gba::log::get_type_str();
     const auto level_str = gba::log::get_level_str();
     app->logger.AddLog("[%s] [%s] %s", level_str[level], type_str[type], str);
->>>>>>> f3eed820
 }
 
 template<int num, typename T>
@@ -125,11 +124,8 @@
     io.Fonts->AddFontFromMemoryCompressedTTF(trim_font_compressed_data, trim_font_compressed_size, 20);
 
     gameboy_advance.set_hblank_callback(on_hblank_callback);
-<<<<<<< HEAD
     gameboy_advance.set_fat_flush_callback(on_fat_flush_callback);
-=======
     gameboy_advance.set_log_callback(on_log_callback);
->>>>>>> f3eed820
     gameboy_advance.set_pixels(pixels, 240, 16);
 
     // gameboy_advance.log_level |= gba::log::LevelFlag::FLAG_INFO;

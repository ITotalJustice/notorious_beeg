--- conflicted
+++ resolved
@@ -23,30 +23,18 @@
 
 set(FOUND_MINIZIP FALSE)
 
-<<<<<<< HEAD
-if (VCPKG_TOOLCHAIN)
-    set(DISABLE_INSTALL_TOOLS ON)
-    find_package(minizip CONFIG)
-    if (DEFINED minizip_FOUND)
-        target_link_libraries(frontend_base PUBLIC minizip::minizip)
 
-        set(FOUND_MINIZIP TRUE)
-        message(STATUS "using vcpkg minizip")
-    endif()
-else()
-=======
 # NOTE: these seems to be broken, tested using ubuntu in vm
 # if (VCPKG_TOOLCHAIN)
 #     set(DISABLE_INSTALL_TOOLS ON)
 #     find_package(minizip CONFIG)
 #     if (DEFINED minizip_FOUND)
-#         target_link_libraries(frontend_base PRIVATE minizip::minizip)
+#         target_link_libraries(frontend_base PUBLIC minizip::minizip)
 
 #         set(FOUND_MINIZIP TRUE)
 #         message(STATUS "using vcpkg minizip")
 #     endif()
 # else()
->>>>>>> 83d59497
     # find package for minizip is broken on fedora
     # not sure other distros have .cmake for minizip either
     # so using the old fashioned find_() has to be used

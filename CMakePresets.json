{
    "version": 3,
    "cmakeMinimumRequired": {
        "major": 3,
        "minor": 21,
        "patch": 0
    },
    "configurePresets": [
        {
            "name": "imgui",
            "displayName": "imgui",
            "binaryDir": "${sourceDir}/build/${presetName}",
            "cacheVariables": {
                "CMAKE_BUILD_TYPE": "Release",
                "SINGLE_FILE": true,
                "IMGUI": true
            }
        },
        {
            "name": "imgui-dev",
            "displayName": "imgui-dev",
            "binaryDir": "${sourceDir}/build/${presetName}",
            "cacheVariables": {
                "CMAKE_BUILD_TYPE": "Debug",
                "GBA_DEV": true,
                "IMGUI": true
            }
        },
        {
            "name": "vcpkg",
            "displayName": "vcpkg",
            "inherits": ["imgui"],
            "cacheVariables": {
                "VCPKG": true
            }
        },
        {
            "name": "vcpkg-dev",
            "displayName": "vcpkg-dev",
            "inherits": ["imgui-dev"],
            "cacheVariables": {
<<<<<<< HEAD
                "VCPKG": true
=======
                "CMAKE_BUILD_TYPE": "Debug",
                "GBA_DEV": true,
                "IMGUI": true
>>>>>>> 83d59497
            }
        },
        {
            "name": "sdl2",
            "displayName": "sdl2",
            "binaryDir": "${sourceDir}/build/${presetName}",
            "cacheVariables": {
                "CMAKE_BUILD_TYPE": "Release",
                "SINGLE_FILE": true,
                "SDL2": true
            }
        },
        {
<<<<<<< HEAD
            "name": "emsdk",
            "displayName": "emsdk",
            "binaryDir": "${sourceDir}/build/${presetName}",
            "toolchainFile": "$env{EMSDK}/upstream/emscripten/cmake/Modules/Platform/Emscripten.cmake",
            "cacheVariables": {
                "CMAKE_BUILD_TYPE": "Release",
                "SINGLE_FILE": true
            }
        },
        {
            "name": "emsdk-dev",
            "displayName": "emsdk-dev",
            "binaryDir": "${sourceDir}/build/${presetName}",
            "toolchainFile": "$env{EMSDK}/upstream/emscripten/cmake/Modules/Platform/Emscripten.cmake",
            "cacheVariables": {
                "CMAKE_BUILD_TYPE": "Debug",
                "EMRUN": true
=======
            "name": "sdl2-dev",
            "displayName": "sdl2-dev",
            "binaryDir": "${sourceDir}/build/${presetName}",
            "cacheVariables": {
                "CMAKE_BUILD_TYPE": "Debug",
                "GBA_DEV": true,
                "SDL2": true
            }
        },
        {
            "name": "vcpkg-sdl2",
            "displayName": "vcpkg-sdl2",
            "binaryDir": "${sourceDir}/build/${presetName}",
            "toolchainFile": "$env{VCPKG_INSTALLATION_ROOT}/scripts/buildsystems/vcpkg.cmake",
            "cacheVariables": {
                "CMAKE_BUILD_TYPE": "Release",
                "SINGLE_FILE": true,
                "SDL2": true
            }
        },
        {
            "name": "vcpkg-sdl2-dev",
            "displayName": "vcpkg-sdl2-dev",
            "binaryDir": "${sourceDir}/build/${presetName}",
            "toolchainFile": "$env{VCPKG_INSTALLATION_ROOT}/scripts/buildsystems/vcpkg.cmake",
            "inherits":["sdl2"],
            "cacheVariables": {
                "CMAKE_BUILD_TYPE": "Debug",
                "GBA_DEV": true,
                "SDL2": true
>>>>>>> 83d59497
            }
        }
    ],
    "buildPresets": [
        {
            "name": "imgui",
            "configurePreset": "imgui"
        },
        {
            "name": "imgui-dev",
            "configurePreset": "imgui-dev"
        },
        {
            "name": "vcpkg",
            "configurePreset": "vcpkg"
        },
        {
            "name": "vcpkg-dev",
            "configurePreset": "vcpkg-dev"
        },
        {
            "name": "sdl2",
            "configurePreset": "sdl2"
        },
        {
<<<<<<< HEAD
            "name": "emsdk",
            "configurePreset": "emsdk"
        },
        {
            "name": "emsdk-dev",
            "configurePreset": "emsdk-dev"
=======
            "name": "sdl2-dev",
            "configurePreset": "sdl2-dev"
        },
        {
            "name": "vcpkg-sdl2",
            "configurePreset": "vcpkg-sdl2"
        },
        {
            "name": "vcpkg-sdl2-dev",
            "configurePreset": "vcpkg-sdl2-dev"
>>>>>>> 83d59497
        }
    ]
}<|MERGE_RESOLUTION|>--- conflicted
+++ resolved
@@ -39,13 +39,10 @@
             "displayName": "vcpkg-dev",
             "inherits": ["imgui-dev"],
             "cacheVariables": {
-<<<<<<< HEAD
-                "VCPKG": true
-=======
+                "VCPKG": true,
                 "CMAKE_BUILD_TYPE": "Debug",
                 "GBA_DEV": true,
                 "IMGUI": true
->>>>>>> 83d59497
             }
         },
         {
@@ -59,25 +56,6 @@
             }
         },
         {
-<<<<<<< HEAD
-            "name": "emsdk",
-            "displayName": "emsdk",
-            "binaryDir": "${sourceDir}/build/${presetName}",
-            "toolchainFile": "$env{EMSDK}/upstream/emscripten/cmake/Modules/Platform/Emscripten.cmake",
-            "cacheVariables": {
-                "CMAKE_BUILD_TYPE": "Release",
-                "SINGLE_FILE": true
-            }
-        },
-        {
-            "name": "emsdk-dev",
-            "displayName": "emsdk-dev",
-            "binaryDir": "${sourceDir}/build/${presetName}",
-            "toolchainFile": "$env{EMSDK}/upstream/emscripten/cmake/Modules/Platform/Emscripten.cmake",
-            "cacheVariables": {
-                "CMAKE_BUILD_TYPE": "Debug",
-                "EMRUN": true
-=======
             "name": "sdl2-dev",
             "displayName": "sdl2-dev",
             "binaryDir": "${sourceDir}/build/${presetName}",
@@ -108,8 +86,26 @@
                 "CMAKE_BUILD_TYPE": "Debug",
                 "GBA_DEV": true,
                 "SDL2": true
->>>>>>> 83d59497
             }
+        },
+        {
+            "name": "emsdk",
+            "displayName": "emsdk",
+            "binaryDir": "${sourceDir}/build/${presetName}",
+            "toolchainFile": "$env{EMSDK}/upstream/emscripten/cmake/Modules/Platform/Emscripten.cmake",
+            "cacheVariables": {
+                "CMAKE_BUILD_TYPE": "Release",
+                "SINGLE_FILE": true
+            }
+        },
+        {
+            "name": "emsdk-dev",
+            "displayName": "emsdk-dev",
+            "binaryDir": "${sourceDir}/build/${presetName}",
+            "toolchainFile": "$env{EMSDK}/upstream/emscripten/cmake/Modules/Platform/Emscripten.cmake",
+            "cacheVariables": {
+                "CMAKE_BUILD_TYPE": "Debug",
+                "EMRUN": true
         }
     ],
     "buildPresets": [
@@ -134,14 +130,6 @@
             "configurePreset": "sdl2"
         },
         {
-<<<<<<< HEAD
-            "name": "emsdk",
-            "configurePreset": "emsdk"
-        },
-        {
-            "name": "emsdk-dev",
-            "configurePreset": "emsdk-dev"
-=======
             "name": "sdl2-dev",
             "configurePreset": "sdl2-dev"
         },
@@ -152,7 +140,14 @@
         {
             "name": "vcpkg-sdl2-dev",
             "configurePreset": "vcpkg-sdl2-dev"
->>>>>>> 83d59497
+        },
+        {
+            "name": "emsdk",
+            "configurePreset": "emsdk"
+        },
+        {
+            "name": "emsdk-dev",
+            "configurePreset": "emsdk-dev"
         }
     ]
 }